<<<<<<< HEAD
import { createParamDecorator, SetMetadata } from "@nestjs/common";
import type { CustomDecorator, ExecutionContext } from "@nestjs/common";
=======
import { SetMetadata, createParamDecorator } from "@nestjs/common";
import type { ExecutionContext } from "@nestjs/common";
>>>>>>> ad30429e
import { AFTER_HOOK_KEY, BEFORE_HOOK_KEY, HOOK_KEY } from "./symbols.ts";

/**
 * Marks a route or a controller as public, allowing unauthenticated access.
 * When applied, the AuthGuard will skip authentication checks.
 */
export const Public = (): CustomDecorator<string> => SetMetadata("PUBLIC", true);

/**
 * Marks a route or a controller as having optional authentication.
 * When applied, the AuthGuard will allow the request to proceed
 * even if no session is present.
 */
export const Optional = (): CustomDecorator<string> => SetMetadata("OPTIONAL", true);

/**
 * Parameter decorator that extracts the user session from the request.
 * Provides easy access to the authenticated user's session data in controller methods.
 */
export const Session: ParameterDecorator = createParamDecorator(
	(_data: unknown, context: ExecutionContext): unknown => {
		const request = context.switchToHttp().getRequest();
		return request.session;
	},
);

/**
 * Registers a method to be executed before a specific auth route is processed.
 * @param path - The auth route path that triggers this hook (must start with '/')
 */
export const BeforeHook = (path: `/${string}`): ClassDecorator =>
	SetMetadata(BEFORE_HOOK_KEY, path);

/**
 * Registers a method to be executed after a specific auth route is processed.
 * @param path - The auth route path that triggers this hook (must start with '/')
 */
export const AfterHook = (path: `/${string}`): ClassDecorator =>
	SetMetadata(AFTER_HOOK_KEY, path);

/**
 * Class decorator that marks a provider as containing hook methods.
 * Must be applied to classes that use BeforeHook or AfterHook decorators.
 */
export const Hook = (): ClassDecorator => SetMetadata(HOOK_KEY, true);<|MERGE_RESOLUTION|>--- conflicted
+++ resolved
@@ -1,10 +1,5 @@
-<<<<<<< HEAD
-import { createParamDecorator, SetMetadata } from "@nestjs/common";
+import { SetMetadata, createParamDecorator } from "@nestjs/common";
 import type { CustomDecorator, ExecutionContext } from "@nestjs/common";
-=======
-import { SetMetadata, createParamDecorator } from "@nestjs/common";
-import type { ExecutionContext } from "@nestjs/common";
->>>>>>> ad30429e
 import { AFTER_HOOK_KEY, BEFORE_HOOK_KEY, HOOK_KEY } from "./symbols.ts";
 
 /**
