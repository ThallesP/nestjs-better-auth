import { Inject, Injectable } from "@nestjs/common";
import type { CanActivate, ExecutionContext } from "@nestjs/common";
import { type GqlContextType, GqlExecutionContext } from "@nestjs/graphql";
import { Reflector } from "@nestjs/core";
import { APIError, type getSession } from "better-auth/api";
import { fromNodeHeaders } from "better-auth/node";
import {
	type AuthModuleOptions,
	MODULE_OPTIONS_TOKEN,
} from "./auth-module-definition.ts";

/**
 * Type representing a valid user session after authentication
 * Excludes null and undefined values from the session return type
 */
export type UserSession = NonNullable<
	Awaited<ReturnType<ReturnType<typeof getSession>>>
>;

/**
 * NestJS guard that handles authentication for protected routes
 * Can be configured with @Public() or @Optional() decorators to modify authentication behavior
 */
@Injectable()
export class AuthGuard implements CanActivate {
	constructor(
		@Inject(Reflector)
		private readonly reflector: Reflector,
		@Inject(MODULE_OPTIONS_TOKEN)
		private readonly options: AuthModuleOptions,
	) {}

	/**
	 * Validates if the current request is authenticated
	 * Attaches session and user information to the request object
	 * Supports both HTTP and GraphQL execution contexts
	 * @param context - The execution context of the current request
	 * @returns True if the request is authorized to proceed, throws an error otherwise
	 */
	async canActivate(context: ExecutionContext): Promise<boolean> {
<<<<<<< HEAD
		const request = this.getRequestFromContext(context);
		const session = await this.auth.api.getSession({
			headers: fromNodeHeaders(request.headers || request?.handshake?.headers || []),
=======
		const request = context.switchToHttp().getRequest();
		const session = await this.options.auth.api.getSession({
			headers: fromNodeHeaders(
				request.headers || request?.handshake?.headers || [],
			),
>>>>>>> 5889eac8
		});

		request.session = session;
		request.user = session?.user ?? null; // useful for observability tools like Sentry

		const isPublic = this.reflector.getAllAndOverride<boolean>("PUBLIC", [
			context.getHandler(),
			context.getClass(),
		]);

		if (isPublic) return true;

		const isOptional = this.reflector.getAllAndOverride<boolean>("OPTIONAL", [
			context.getHandler(),
			context.getClass(),
		]);

		if (isOptional && !session) return true;

		if (!session)
			throw new APIError(401, {
				code: "UNAUTHORIZED",
				message: "Unauthorized",
			});

		return true;
	}

	/**
	 * Extracts the request object from either HTTP or GraphQL execution context
	 * @param context - The execution context
	 * @returns The request object
	 */
	private getRequestFromContext(context: ExecutionContext) {
		const contextType = context.getType<GqlContextType>();
    if (contextType === 'graphql') {
      return GqlExecutionContext.create(context).getContext().req;
    }

    return context.switchToHttp().getRequest();
  }
}<|MERGE_RESOLUTION|>--- conflicted
+++ resolved
@@ -38,17 +38,11 @@
 	 * @returns True if the request is authorized to proceed, throws an error otherwise
 	 */
 	async canActivate(context: ExecutionContext): Promise<boolean> {
-<<<<<<< HEAD
 		const request = this.getRequestFromContext(context);
-		const session = await this.auth.api.getSession({
-			headers: fromNodeHeaders(request.headers || request?.handshake?.headers || []),
-=======
-		const request = context.switchToHttp().getRequest();
 		const session = await this.options.auth.api.getSession({
 			headers: fromNodeHeaders(
 				request.headers || request?.handshake?.headers || [],
 			),
->>>>>>> 5889eac8
 		});
 
 		request.session = session;
@@ -84,10 +78,10 @@
 	 */
 	private getRequestFromContext(context: ExecutionContext) {
 		const contextType = context.getType<GqlContextType>();
-    if (contextType === 'graphql') {
-      return GqlExecutionContext.create(context).getContext().req;
-    }
+		if (contextType === "graphql") {
+			return GqlExecutionContext.create(context).getContext().req;
+		}
 
-    return context.switchToHttp().getRequest();
-  }
+		return context.switchToHttp().getRequest();
+	}
 }