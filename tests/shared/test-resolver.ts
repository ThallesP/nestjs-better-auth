--- conflicted
+++ resolved
@@ -1,10 +1,6 @@
 import { Resolver, Query, ObjectType, Field } from "@nestjs/graphql";
-<<<<<<< HEAD
-import { AllowAnonymous, OptionalAuth, Session } from "../../src/decorators.ts";
-=======
-import { AllowAnonymous, OptionalAuth, Roles } from "../../src/decorators.ts";
+import { AllowAnonymous, OptionalAuth, Roles, Session } from "../../src/decorators.ts";
 import { Session } from "../../src/decorators.ts";
->>>>>>> 21b626c7
 import type { UserSession } from "../../src/auth-guard.ts";
 
 @ObjectType()
@@ -50,11 +46,7 @@
 		};
 	}
 
-<<<<<<< HEAD
-	/**
-	 * Protected query - requires authentication
-	 */
-=======
+
 	@Roles(["admin"])
 	@Query(() => String)
 	adminProtected(): string {
@@ -67,7 +59,9 @@
 		return "admin or moderator ok";
 	}
 
->>>>>>> 21b626c7
+	/**
+	 * Protected query - requires authentication
+	 */
 	@Query(() => ProtectedUserIdResult)
 	protectedUserId(@Session() session: UserSession): ProtectedUserIdResult {
 		return {
