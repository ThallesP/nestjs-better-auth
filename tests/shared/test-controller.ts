--- conflicted
+++ resolved
@@ -1,10 +1,5 @@
-<<<<<<< HEAD
-import { Controller, Get } from "@nestjs/common";
-import { OptionalAuth, AllowAnonymous, Session } from "../../src/decorators.ts";
-=======
 import { Controller, Get, Request } from "@nestjs/common";
 import { OptionalAuth, AllowAnonymous, Roles } from "../../src/decorators.ts";
->>>>>>> 21b626c7
 import type { UserSession } from "../../src/auth-guard.ts";
 
 /**
