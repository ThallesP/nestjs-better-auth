{
	"name": "@surdma/better-auth",
	"version": "2.1.1",
	"description": "Better Auth for NestJS",
	"author": "Thalles Passos",
	"license": "MIT",
	"repository": "https://github.com/surdma/nestjs-better-auth",
	"keywords": [
		"nestjs",
		"better-auth",
		"auth",
		"nestjs-better-auth"
	],
	"type": "module",
	"scripts": {
		"build": "unbuild",
		"prepack": "bun run unbuild",
		"lint": "biome lint",
		"format": "biome format",
		"check": "biome check",
		"test": "vitest"
	},
	"types": "dist/index.d.ts",
	"main": "./dist/index.cjs",
	"exports": {
		".": {
			"import": "./dist/index.mjs",
			"require": "./dist/index.cjs"
		}
	},
	"files": [
		"dist"
	],
	"devDependencies": {
		"@apollo/server": "^4.12.2",
		"@as-integrations/express5": "^1.1.2",
		"@biomejs/biome": "2.2.4",
		"@faker-js/faker": "^10.1.0",
		"@nestjs/apollo": "^13.2.1",
		"@nestjs/graphql": "^13.2.0",
<<<<<<< HEAD
		"@nestjs/platform-express": "^11.1.7",
		"@nestjs/platform-fastify": "^11.1.7",
		"@nestjs/testing": "^11.1.7",
=======
		"@nestjs/platform-express": "^11.1.6",
		"@nestjs/platform-socket.io": "^11.1.6",
		"@nestjs/testing": "^11.1.6",
>>>>>>> 42f2a65c
		"@swc/cli": "^0.7.8",
		"@swc/core": "^1.13.21",
		"@tsconfig/node22": "^22.0.2",
		"@types/bun": "latest",
		"@types/express": "^5.0.4",
		"@types/supertest": "^6.0.3",
		"@vitest/coverage-v8": "^3.2.4",
		"graphql": "^16.11.0",
		"reflect-metadata": "^0.2.2",
		"socket.io": "^4.8.1",
		"socket.io-client": "^4.8.1",
		"supertest": "^7.1.4",
		"unbuild": "^3.6.1",
		"unplugin-swc": "^1.5.8",
		"vitest": "^3.2.4"
	},
	"peerDependencies": {
		"@nestjs/common": "^11.1.6",
		"@nestjs/core": "^11.1.6",
		"@nestjs/graphql": "^13.1.0",
		"@nestjs/websockets": "^11.1.6",
		"better-auth": ">=1.3.8 <2.0.0",
		"express": "^5.1.0",
		"graphql": "^16.11.0",
		"typescript": "^5.9.2"
	}
}<|MERGE_RESOLUTION|>--- conflicted
+++ resolved
@@ -38,15 +38,9 @@
 		"@faker-js/faker": "^10.1.0",
 		"@nestjs/apollo": "^13.2.1",
 		"@nestjs/graphql": "^13.2.0",
-<<<<<<< HEAD
 		"@nestjs/platform-express": "^11.1.7",
 		"@nestjs/platform-fastify": "^11.1.7",
 		"@nestjs/testing": "^11.1.7",
-=======
-		"@nestjs/platform-express": "^11.1.6",
-		"@nestjs/platform-socket.io": "^11.1.6",
-		"@nestjs/testing": "^11.1.6",
->>>>>>> 42f2a65c
 		"@swc/cli": "^0.7.8",
 		"@swc/core": "^1.13.21",
 		"@tsconfig/node22": "^22.0.2",
