--- conflicted
+++ resolved
@@ -18,11 +18,7 @@
 		"lint": "biome lint",
 		"format": "biome format",
 		"check": "biome check",
-<<<<<<< HEAD
-        "test": "jest"
-=======
 		"test": "vitest"
->>>>>>> d54d2dc2
 	},
 	"types": "dist/index.d.ts",
 	"main": "./dist/index.cjs",
@@ -47,16 +43,6 @@
 		"@swc/core": "^1.13.20",
 		"@tsconfig/node22": "^22.0.2",
 		"@types/bun": "latest",
-<<<<<<< HEAD
-		"@types/express": "^5.0.0",
-		"@types/jest": "^30.0.0",
-		"@types/supertest": "^6.0.3",
-		"jest": "^30.2.0",
-        "reflect-metadata": "^0.2.2",
-		"supertest": "^7.1.4",
-		"ts-jest": "^29.4.4",
-		"unbuild": "^3.6.1"
-=======
 		"@types/express": "^5.0.3",
 		"@types/supertest": "^6.0.3",
 		"@vitest/coverage-v8": "^3.2.4",
@@ -66,7 +52,6 @@
 		"unbuild": "^3.6.1",
 		"vitest": "^3.2.4",
 		"unplugin-swc": "^1.5.7"
->>>>>>> d54d2dc2
 	},
 	"peerDependencies": {
 		"@nestjs/common": "^11.1.6",
